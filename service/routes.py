# Copyright 2016, 2019 John J. Rofrano. All Rights Reserved.
#
# Licensed under the Apache License, Version 2.0 (the "License");
# you may not use this file except in compliance with the License.
# You may obtain a copy of the License at
#
# https://www.apache.org/licenses/LICENSE-2.0
#
# Unless required by applicable law or agreed to in writing, software
# distributed under the License is distributed on an "AS IS" BASIS,
# WITHOUT WARRANTIES OR CONDITIONS OF ANY KIND, either express or implied.
# See the License for the specific language governing permissions and
# limitations under the License.

"""
Pet Store Service

Paths:
------
GET /orders - Returns a list all of the orders
GET /order/{id} - Returns the order with a given id number
POST /order - creates a new order record in the database
PUT /order/{id} - updates an order record in the database
DELETE /order/{id} - deletes an order record in the database
"""

from flask import jsonify, request, url_for, make_response, abort
from werkzeug.exceptions import NotFound
<<<<<<< HEAD
from service.models import Order
=======
from service.models import Order, Order_items
>>>>>>> 4436dc71
from . import status  # HTTP Status Codes
from . import app  # Import Flask application

######################################################################
# GET INDEX
######################################################################
@app.route("/")
def index():
    """Root URL response"""
    app.logger.info("Request for Root URL")
    return (
        jsonify(
            name="Pet Demo REST API Service",
            version="1.0",
            paths=url_for("list_pets", _external=True),
        ),
        status.HTTP_200_OK,
    )


######################################################################
# LIST ALL PETS
######################################################################
@app.route("/pets", methods=["GET"])
def list_pets():
    """Returns all of the Pets"""
    app.logger.info("Request for pet list")
    pets = []
    category = request.args.get("category")
    name = request.args.get("name")
    if category:
        pets = Pet.find_by_category(category)
    elif name:
        pets = Pet.find_by_name(name)
    else:
        pets = Pet.all()

    results = [pet.serialize() for pet in pets]
    app.logger.info("Returning %d pets", len(results))
    return make_response(jsonify(results), status.HTTP_200_OK)


######################################################################
# RETRIEVE A PET
######################################################################
@app.route("/pets/<int:pet_id>", methods=["GET"])
def get_pets(pet_id):
    """
    Retrieve a single Pet

    This endpoint will return a Pet based on it's id
    """
    app.logger.info("Request for pet with id: %s", pet_id)
    pet = Pet.find(pet_id)
    if not pet:
        raise NotFound("Pet with id '{}' was not found.".format(pet_id))

    app.logger.info("Returning pet: %s", pet.name)
    return make_response(jsonify(pet.serialize()), status.HTTP_200_OK)


######################################################################
# ADD A NEW PET
######################################################################
@app.route("/pets", methods=["POST"])
def create_pets():
    """
    Creates a Pet
    This endpoint will create a Pet based the data in the body that is posted
    """
    app.logger.info("Request to create a pet")
    check_content_type("application/json")
    pet = Pet()
    pet.deserialize(request.get_json())
    pet.create()
    message = pet.serialize()
    location_url = url_for("get_pets", pet_id=pet.id, _external=True)

    app.logger.info("Pet with ID [%s] created.", pet.id)
    return make_response(
        jsonify(message), status.HTTP_201_CREATED, {"Location": location_url}
    )


######################################################################
# UPDATE AN EXISTING ORDER
######################################################################
@app.route("/order/<int:order_id>", methods=["PUT"])
def update_order(order_id):
    """
    Update an Order

    This endpoint will update an Order based the body that is posted
    """
    app.logger.info("Request to update order with id: %s", order_id)
    check_content_type("application/json")
    order = Order.find(order_id)
    if not order:
        raise NotFound("Order with id '{}' was not found.".format(order_id))
    order.deserialize(request.get_json())
    order.id = order_id
    order.update()

    app.logger.info("Order with ID [%s] updated.", Order.id)
    return make_response(jsonify(order.serialize()), status.HTTP_200_OK)


######################################################################
# DELETE A PET
######################################################################
@app.route("/pets/<int:pet_id>", methods=["DELETE"])
def delete_pets(pet_id):
    """
    Delete a Pet

    This endpoint will delete a Pet based the id specified in the path
    """
    app.logger.info("Request to delete pet with id: %s", pet_id)
    pet = Pet.find(pet_id)
    if pet:
        pet.delete()

    app.logger.info("Pet with ID [%s] delete complete.", pet_id)
    return make_response("", status.HTTP_204_NO_CONTENT)

#---------------------------------------------------------------------
#                O R D E R   I T E M   M E T H O D S
#---------------------------------------------------------------------

######################################################################
# RETRIEVE An ORDER ITEM FROM ORDER
######################################################################
@app.route("/orders/<int:order_id>/order_items/<int:id>", methods=["GET"])
def get_order_items(id):
    """
    Get an Order Item

    This endpoint returns just an order item
    """
    app.logger.info("Request to retrieve Order Item %s for Order id: %s", (id, order_id))
    order_item = Order_items.find(id)
    if not order_item:
        abort(status.HTTP_404_NOT_FOUND, f"Order with id '{id}' could not be found.")

    return make_response(jsonify(order_item.serialize()), status.HTTP_200_OK)


######################################################################
#  U T I L I T Y   F U N C T I O N S
######################################################################


def check_content_type(media_type):
    """Checks that the media type is correct"""
    content_type = request.headers.get("Content-Type")
    if content_type and content_type == media_type:
        return
    app.logger.error("Invalid Content-Type: %s", content_type)
    abort(
        status.HTTP_415_UNSUPPORTED_MEDIA_TYPE,
        "Content-Type must be {}".format(media_type),
    )<|MERGE_RESOLUTION|>--- conflicted
+++ resolved
@@ -26,11 +26,7 @@
 
 from flask import jsonify, request, url_for, make_response, abort
 from werkzeug.exceptions import NotFound
-<<<<<<< HEAD
-from service.models import Order
-=======
 from service.models import Order, Order_items
->>>>>>> 4436dc71
 from . import status  # HTTP Status Codes
 from . import app  # Import Flask application
 
