--- conflicted
+++ resolved
@@ -82,12 +82,9 @@
     total = db.Column(db.Float, nullable = True)
     status = db.Column(db.String(63), nullable=False)
     emp = db.Column(db.Integer, nullable=True)
-<<<<<<< HEAD
+
     order_items = db.relationship('Order_items', backref='order', lazy=True)  
 
-=======
-    
->>>>>>> 7198762b
     
     ##################################################
     # INSTANCE METHODS
@@ -219,20 +216,14 @@
     # Table Schema
     ##################################################
     id = db.Column(db.Integer, primary_key=True)
-<<<<<<< HEAD
+
     order_id = db.Column(db.Integer, db.ForeignKey('order.id'), nullable=False)          # Relate to orders DB somehow...
-=======
-    order_id = db.Column(db.Integer, db.ForeignKey('order.id'), nullable = False)          # Relate to orders DB somehow...
->>>>>>> 7198762b
     product_id = db.Column(db.Integer, nullable = False)
     quantity = db.Column(db.Float, nullable = True)
     price = db.Column(db.Float, nullable = False)
     price_total = db.Column(db.Float, nullable = True) 
-<<<<<<< HEAD
- #  emp = db.Column(db.Integer, nullable=True)                 # adding this in event DIFFERENT employee edits and adds/removes items from order ; audit purposes
-=======
     emp = db.Column(db.Integer, nullable=True)                 # adding this in event DIFFERENT employee edits and adds/removes items from order ; audit purposes
->>>>>>> 7198762b
+
     
     ##################################################
     # INSTANCE METHODS
