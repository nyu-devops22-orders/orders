# Copyright 2016, 2021 John J. Rofrano. All Rights Reserved.
#
# Licensed under the Apache License, Version 2.0 (the "License");
# you may not use this file except in compliance with the License.
# You may obtain a copy of the License at
#
# https://www.apache.org/licenses/LICENSE-2.0
#
# Unless required by applicable law or agreed to in writing, software
# distributed under the License is distributed on an "AS IS" BASIS,
# WITHOUT WARRANTIES OR CONDITIONS OF ANY KIND, either express or implied.
# See the License for the specific language governing permissions and
# limitations under the License.

"""
Order API Service Test Suite

Test cases can be run with the following:
  nosetests -v --with-spec --spec-color
  coverage report -m
  codecov --token=$CODECOV_TOKEN

  While debugging just these tests it's convenient to use this:
    nosetests --stop tests/test_service.py:TestOrderServer
"""

import os
import logging
import unittest

# from unittest.mock import MagicMock, patch
from urllib.parse import quote_plus
from service import app, status
<<<<<<< HEAD
from service.models import Order, Order_items, db, init_db
from .factories import OrderFactory
=======
from service.models import db, init_db
from .factories import OrderFactory, OrderItemsFactory
>>>>>>> f08af74b

# Disable all but critical errors during normal test run
# uncomment for debugging failing tests
logging.disable(logging.CRITICAL)

# DATABASE_URI = os.getenv('DATABASE_URI', 'sqlite:///../db/test.db')
DATABASE_URI = os.getenv(
    "DATABASE_URI", "postgresql://postgres:postgres@localhost:5432/testdb"
)
BASE_URL = "/orders"
CONTENT_TYPE_JSON = "application/json"


######################################################################
#  T E S T   C A S E S
######################################################################
class TestOrderServer(unittest.TestCase):
    """Order Server Tests"""

    @classmethod
    def setUpClass(cls):
        """Run once before all tests"""
        app.config["TESTING"] = True
        app.config["DEBUG"] = False
        # Set up the test database
        app.config["SQLALCHEMY_DATABASE_URI"] = DATABASE_URI
        app.logger.setLevel(logging.CRITICAL)
        init_db(app)

    @classmethod
    def tearDownClass(cls):
        """Run once after all tests"""
        db.session.close()

    def setUp(self):
        """Runs before each test"""
        db.drop_all()  # clean up the last tests
        db.create_all()  # create new tables
        self.app = app.test_client()

    def tearDown(self):
        db.session.remove()
        db.drop_all()

    def _create_orders(self, count):
        """Factory method to create orders in bulk"""
        orders = []
        for _ in range(count):
            test_order = OrderFactory()
            resp = self.app.post(
                BASE_URL, json=test_order.serialize(), content_type=CONTENT_TYPE_JSON
            )
            self.assertEqual(
                resp.status_code, status.HTTP_201_CREATED, "Could not create test order"
            )
            new_order = resp.get_json()
            test_order.id = new_order["id"]
            orders.append(test_order)
        return orders

    def test_index(self):
        """Test the Home Page"""
        resp = self.app.get("/")
        self.assertEqual(resp.status_code, status.HTTP_200_OK)
        data = resp.get_json()
        self.assertEqual(data["name"], "Order Demo REST API Service")

    def test_get_order_list(self):
        """Get a list of Orders"""
        self._create_orders(5)
        resp = self.app.get(BASE_URL)
        self.assertEqual(resp.status_code, status.HTTP_200_OK)
        data = resp.get_json()
        self.assertEqual(len(data), 5)

    def test_get_order(self):
        """Get a single Order"""
        # get the id of a order
        test_order = self._create_orders(1)[0]
        resp = self.app.get(
            "/orders/{}".format(test_order.id), content_type=CONTENT_TYPE_JSON
        )
        self.assertEqual(resp.status_code, status.HTTP_200_OK)
        data = resp.get_json()
        self.assertEqual(data["name"], test_order.name)

    def test_get_order_not_found(self):
        """Get a Order thats not found"""
        resp = self.app.get("/orders/0")
        self.assertEqual(resp.status_code, status.HTTP_404_NOT_FOUND)

    def test_create_order(self):
        """Create a new Order"""
        test_order = OrderFactory()
        logging.debug(test_order)
        resp = self.app.post(
            BASE_URL, json=test_order.serialize(), content_type=CONTENT_TYPE_JSON
        )
        self.assertEqual(resp.status_code, status.HTTP_201_CREATED)
        # Make sure location header is set
        location = resp.headers.get("Location", None)
        self.assertIsNotNone(location)
        # Check the data is correct
        new_order = resp.get_json()
        self.assertEqual(new_order["name"], test_order.name, "Names do not match")
        self.assertEqual(
            new_order["category"], test_order.category, "Categories do not match"
        )
        self.assertEqual(
            new_order["available"], test_order.available, "Availability does not match"
        )
        # Check that the location header was correct
        resp = self.app.get(location, content_type=CONTENT_TYPE_JSON)
        self.assertEqual(resp.status_code, status.HTTP_200_OK)
        new_order = resp.get_json()
        self.assertEqual(new_order["name"], test_order.name, "Names do not match")
        self.assertEqual(
            new_order["category"], test_order.category, "Categories do not match"
        )
        self.assertEqual(
            new_order["available"], test_order.available, "Availability does not match"
        )

    # def test_create_order_no_data(self):
    #     """Create a Order with missing data"""
    #     resp = self.app.post(BASE_URL, json={}, content_type=CONTENT_TYPE_JSON)
    #     self.assertEqual(resp.status_code, status.HTTP_400_BAD_REQUEST)

    # def test_create_order_no_content_type(self):
    #     """Create a Order with no content type"""
    #     resp = self.app.post(BASE_URL)
    #     self.assertEqual(resp.status_code, status.HTTP_415_UNSUPPORTED_MEDIA_TYPE)

    # def test_create_order_bad_available(self):
    #     """ Create a Order with bad available data """
    #     test_order = OrderFactory()
    #     logging.debug(test_order)
    #     # change available to a string
    #     test_order.available = "true"
    #     resp = self.app.post(
    #         BASE_URL, json=test_order.serialize(), content_type="application/json"
    #     )
    #     self.assertEqual(resp.status_code, status.HTTP_400_BAD_REQUEST)

    # def test_create_order_bad_gender(self):
    #     """ Create a Order with bad available data """
    #     order = OrderFactory()
    #     logging.debug(order)
    #     # change gender to a bad string
    #     test_order = order.serialize()
    #     test_order["gender"] = "male"    # wrong case
    #     resp = self.app.post(
    #         BASE_URL, json=test_order, content_type="application/json"
    #     )
    #     self.assertEqual(resp.status_code, status.HTTP_400_BAD_REQUEST)

    def test_update_order(self):
        """Update an existing Order"""
        # create a order to update
        test_order = OrderFactory()
        resp = self.app.post(
            BASE_URL, json=test_order.serialize(), content_type=CONTENT_TYPE_JSON
        )
        self.assertEqual(resp.status_code, status.HTTP_201_CREATED)

        # update the order
        new_order = resp.get_json()
        logging.debug(new_order)
        new_order["category"] = "unknown"
        resp = self.app.put(
 
            "/orders/{}".format(new_order["id"]),
            json=new_order,
            content_type=CONTENT_TYPE_JSON,
        )
        self.assertEqual(resp.status_code, status.HTTP_200_OK)
        updated_order = resp.get_json()
        self.assertEqual(updated_order["category"], "unknown")

    def test_delete_order(self):
        """Delete a Order"""
        test_order = self._create_orders(1)[0]
        resp = self.app.delete(
            "{0}/{1}".format(BASE_URL, test_order.id), content_type=CONTENT_TYPE_JSON
        )
        self.assertEqual(resp.status_code, status.HTTP_204_NO_CONTENT)
        self.assertEqual(len(resp.data), 0)
        # make sure they are deleted
        resp = self.app.get(
            "{0}/{1}".format(BASE_URL, test_order.id), content_type=CONTENT_TYPE_JSON
        )
        self.assertEqual(resp.status_code, status.HTTP_404_NOT_FOUND)

    def test_query_order_list_by_category(self):
        """Query Orders by Category"""
        orders = self._create_orders(10)
        test_category = orders[0].category
        category_orders = [order for order in orders if order.category == test_category]
        resp = self.app.get(
            BASE_URL, query_string="category={}".format(quote_plus(test_category))
        )
        self.assertEqual(resp.status_code, status.HTTP_200_OK)
        data = resp.get_json()
        self.assertEqual(len(data), len(category_orders))
        # check the data just to be sure
        for order in data:
            self.assertEqual(order["category"], test_category)

    # @patch('service.routes.Order.find_by_name')
    # def test_bad_request(self, bad_request_mock):
    #     """ Test a Bad Request error from Find By Name """
    #     bad_request_mock.side_effect = DataValidationError()
    #     resp = self.app.get(BASE_URL, query_string='name=fido')
    #     self.assertEqual(resp.status_code, status.HTTP_400_BAD_REQUEST)

    # @patch('service.routes.Order.find_by_name')
    # def test_mock_search_data(self, order_find_mock):
    #     """ Test showing how to mock data """
    #     order_find_mock.return_value = [MagicMock(serialize=lambda: {'name': 'fido'})]
    #     resp = self.app.get(BASE_URL, query_string='name=fido')
    #     self.assertEqual(resp.status_code, status.HTTP_200_OK)

######################################################################
#  O R D E R   I T E M   T E S T   C A S E S
######################################################################

    def test_get_order_item_list(self):
            """ Get a list of Order Items """
            # add two order items to order
            order = self._create_orders(1)[0]
            order_item_list = OrderItemsFactory.create_batch(2)

            # Create order item 1
            resp = self.app.post(
                f"{BASE_URL}/{order.id}/order_items", 
                json=order_item_list[0].serialize(), 
                content_type="application/json"
            )
            self.assertEqual(resp.status_code, status.HTTP_201_CREATED)

            # Create order item 2
            resp = self.app.post(
                f"{BASE_URL}/{order.id}/order_items",
                json=order_item_list[1].serialize(), 
                content_type="application/json"
            )
            self.assertEqual(resp.status_code, status.HTTP_201_CREATED)

            # get the list back and make sure there are 2
            resp = self.app.get(
                f"{BASE_URL}/{order.id}/order_items", 
                content_type="application/json"
            )
            self.assertEqual(resp.status_code, status.HTTP_200_OK)

            data = resp.get_json()
            self.assertEqual(len(data), 2)


    def test_get_order_item(self):
            """ Get an order_item from an order """
            # create a known order_item
            order = self._create_orders(1)[0]
            order_item = OrderItemsFactory()
            resp = self.app.post(
                f"{BASE_URL}/{order.id}/order_items",
                json=order_item.serialize(), 
                content_type="application/json"
            )
            self.assertEqual(resp.status_code, status.HTTP_201_CREATED)

            data = resp.get_json()
            logging.debug(data)
            id = data["id"]

            # retrieve it back
            resp = self.app.get(
                f"{BASE_URL}/{order.id}/order_items/{id}",
                content_type="application/json"
            )
            self.assertEqual(resp.status_code, status.HTTP_200_OK)

            data = resp.get_json()
            logging.debug(data)
            self.assertEqual(data["order_id"], order.id)
            self.assertEqual(data["product_id"], order_item.product_id)
            self.assertEqual(data["quantity"], order_item.quantity)
            self.assertEqual(data["price"], order_item.price)
            self.assertEqual(data["total"], order_item.price_total)
            self.assertEqual(data["employee"], order_item.emp)

    def test_add_order_item(self):
        """ Add an Item to an Order """
        Order = self._create_orders(1)[0]
        Order_item = OrderItemsFactory()
        resp = self.app.post(
            f"{BASE_URL}/{Order.id}/order_items",
            json=Order.serialize(), 
            content_type="application/json"
        )
        self.assertEqual(resp.status_code, status.HTTP_201_CREATED)
        data = resp.get_json()
        logging.debug(data)
        self.assertEqual(data["order_id"], Order.id)
        self.assertEqual(data["product_id"], Order_item.product_id)
        self.assertEqual(data["quantity"], Order_item.quantity)
        self.assertEqual(data["price"], Order_item.price)
        self.assertEqual(data["total"], Order_item.price_total)
        self.assertEqual(data["employee"], Order_item.emp)<|MERGE_RESOLUTION|>--- conflicted
+++ resolved
@@ -31,13 +31,8 @@
 # from unittest.mock import MagicMock, patch
 from urllib.parse import quote_plus
 from service import app, status
-<<<<<<< HEAD
-from service.models import Order, Order_items, db, init_db
-from .factories import OrderFactory
-=======
 from service.models import db, init_db
 from .factories import OrderFactory, OrderItemsFactory
->>>>>>> f08af74b
 
 # Disable all but critical errors during normal test run
 # uncomment for debugging failing tests
